--- conflicted
+++ resolved
@@ -3,28 +3,15 @@
 use crate::engine::variables::Literal;
 
 #[derive(Debug, Default)]
-<<<<<<< HEAD
 pub struct VariableNames {
     booleans: HashMap<Literal, String>,
-=======
-pub(crate) struct VariableNames {
-    propositionals: HashMap<PropositionalVariable, String>,
->>>>>>> f5fcf01d
     integers: HashMap<DomainId, String>,
 }
 
 impl VariableNames {
     /// Get the name associated with a propositional variable.
-<<<<<<< HEAD
     pub fn get_boolean_name(&self, propositional: Literal) -> Option<&str> {
         self.booleans.get(&propositional).map(|s| s.as_str())
-=======
-    pub(crate) fn get_propositional_name(
-        &self,
-        propositional: PropositionalVariable,
-    ) -> Option<&str> {
-        self.propositionals.get(&propositional).map(|s| s.as_str())
->>>>>>> f5fcf01d
     }
 
     /// Get the name associated with a domain id.
@@ -34,13 +21,8 @@
 
     /// Add a name to the propositional variable. This will override existing the name if it
     /// exists.
-<<<<<<< HEAD
     pub fn add_boolean(&mut self, variable: Literal, name: String) {
         let _ = self.booleans.insert(variable, name);
-=======
-    pub(crate) fn add_propositional(&mut self, variable: PropositionalVariable, name: String) {
-        let _ = self.propositionals.insert(variable, name);
->>>>>>> f5fcf01d
     }
 
     /// Add a name to the integer variable. This will override existing the name if it
