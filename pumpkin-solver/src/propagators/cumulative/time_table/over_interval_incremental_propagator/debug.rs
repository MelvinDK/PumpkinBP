/// Contains functions related to debugging
use std::ops::Range;

use crate::basic_types::HashSet;
use crate::engine::propagation::PropagationContext;
use crate::propagators::create_time_table_over_interval_from_scratch;
use crate::propagators::CumulativeParameters;
use crate::propagators::OverIntervalTimeTableType;
use crate::propagators::ResourceProfileInterface;
use crate::pumpkin_assert_extreme;
use crate::pumpkin_assert_simple;
use crate::variables::IntegerVariable;

/// Determines whether the provided `time_table` is the same as the one creatd from scratch
/// using the following checks:
/// - The time-tables should contain the same number of profiles
/// - For each profile it should hold that
///      - The start times are the same
///      - The end times are the same
///      - The heights are the same
///      - The profile tasks should be the same; note that we do not check whether the order is the
///        same!
pub(crate) fn time_tables_are_the_same_interval<
    Var: IntegerVariable + 'static,
    ResourceProfileType: ResourceProfileInterface<Var>,
    const SYNCHRONISE: bool,
>(
    context: PropagationContext,
    time_table: &OverIntervalTimeTableType<ResourceProfileType>,
    parameters: &CumulativeParameters<Var>,
) -> bool {
    let time_table_scratch: OverIntervalTimeTableType<ResourceProfileType> =
        create_time_table_over_interval_from_scratch(context, parameters)
            .expect("Expected no error");

    if time_table.is_empty() {
        return time_table_scratch.is_empty();
    }

    // First we merge all of the split profiles to ensure that it is the same as the
    // non-incremental time-table
    let mut time_table = time_table.clone();
    let time_table_len = time_table.len();

    if !SYNCHRONISE {
        merge_profiles(&mut time_table, 0, time_table_len - 1);
    }

    // Then we compare whether the time-tables are the same with the following checks:
    // - The time-tables should contain the same number of profiles
    // - For each profile it should hold that
    //      - The starts are the same
    //      - The ends are the same
    //      - The heights are the same
    //      - The profile tasks of the profiles should be the same; note that we do not check
    //        whether the order is the same!
    time_table.len() == time_table_scratch.len()
        && time_table
            .iter()
            .zip(time_table_scratch)
            .all(|(actual, expected)| {
                let result = actual.get_height() == expected.get_height()
                    && actual.get_start() == expected.get_start()
                    && actual.get_end() == expected.get_end()
                    && actual.get_profile_tasks().len() == expected.get_profile_tasks().len()
                    && {
                        if SYNCHRONISE {
                            actual.get_profile_tasks() == expected.get_profile_tasks()
                        } else {
                            actual
                                .get_profile_tasks()
                                .iter()
                                .all(|task| expected.get_profile_tasks().contains(task))
                        }
                    };
                result
            })
}

/// Merge all mergeable profiles (see [`are_mergeable`]) going from `[start_index, end_index]`
/// in the provided `time_table`.
pub(crate) fn merge_profiles<
    Var: IntegerVariable + 'static,
    ResourceProfileType: ResourceProfileInterface<Var>,
>(
    time_table: &mut OverIntervalTimeTableType<ResourceProfileType>,
    start_index: usize,
    end_index: usize,
) {
    pumpkin_assert_simple!(start_index <= end_index);
    if time_table.is_empty() {
        // In this case, there is nothing to merge so we do not do anything
        return;
    }

    let mut current_index = start_index;
    let mut end = end_index;

    // To avoid needless splicing, we keep track of the range at which insertions will take place
    let mut insertion_range: Option<Range<usize>> = None;
    // And the profiles which need to be added
    let mut to_add: Option<Vec<ResourceProfileType>> = None;
    // We also need to keep track of whether one of the profiles was updated
    let mut updated = false;

    // We go over all pairs of profiles, starting from start index until end index
    while current_index < end {
        let first = current_index;
        while current_index < end
            && are_mergeable(&time_table[current_index], &time_table[current_index + 1])
        {
            // Check whether any of the profiles which will be merged are updated
            updated |= time_table[current_index].is_updated()
                || time_table[current_index + 1].is_updated();

            // We go over all pairs of profiles until we find a profile which cannot be merged
            // with the current profile
            current_index += 1;
        }

        if current_index > first {
            // We have found at least 2 profiles to merge (but perhaps more)
            let start_profile = &time_table[first];
            let end_profile = &time_table[current_index];

            // We create a new profile with the bounds which we have found
            let new_profile = ResourceProfileType::create_profile(
                start_profile.get_start(),
                end_profile.get_end(),
                start_profile.get_profile_tasks().to_owned(),
                start_profile.get_height(),
                updated,
            );

            // We reset the updated flag for the next set of profiles
            updated = false;

            // And we add the new profiles to the profiles to add
            if let Some(to_add) = to_add.as_mut() {
                to_add.push(new_profile);
            } else {
                to_add = Some(vec![new_profile]);
            }

            // If the insertion range already exists then we update it to cover the newly added
            // profiles as well
            // Otherwise we initialise it to cover the range of profiles which can be merged
            insertion_range = Some(
                insertion_range
                    .map(|previous_range| previous_range.start..(current_index + 1))
                    .unwrap_or_else(|| first..(current_index + 1)),
            );
        } else if let Some(replacing_profiles) = to_add.take() {
            // We need to insert the merged profiles and remove the old profiles from the
            // time-table
            if let Some(replacing_range) = insertion_range.take() {
                // The end is decreased by the number of removed profiles (taking into account that
                // `|replacing_profiles|` profiles were added)
                end -= (replacing_range.end - replacing_range.start) - replacing_profiles.len();
                // The current index should point to after the range of newly added profiles which
                // means that it is updated to be the start of `replacing_range` + the number of
                // newly added profiles (note that we know that the profile directly after the
                // spliced profiles can also be skipped now, hence we do not add a -1)
                current_index = replacing_range.start + replacing_profiles.len();
                // Then we replace the profile in the range with the merged profiles
                let _ = time_table.splice(replacing_range, replacing_profiles);
            }
        }

        current_index += 1;
    }
    // It could be that there were merged profiles at the end which we have not merged yet, we
    // add them now (note that we do not need to adjust any of the other elements now)
    if let Some(replacing_profiles) = to_add.take() {
        if let Some(replacing_range) = insertion_range.take() {
            let _ = time_table.splice(replacing_range, replacing_profiles);
        }
    }

    // A sanity check which checks whether all of the adjacent profiles are not mergeable (which
    // would indicate that we missed merging some profiles)
    pumpkin_assert_extreme!(
        (0..time_table.len() - 1)
            .all(|index| { !are_mergeable(&time_table[index], &time_table[index + 1]) }),
        "The profiles were incorrectly merged"
    )
}

/// Determines whether 2 profiles are mergeable (i.e. they are next to each other, consist of
/// the same tasks and have the same height); this method is used in debugging to compare to a
/// time-table created from scratch.
///
/// It is assumed that the profile tasks of both profiles do not contain duplicates
<<<<<<< HEAD
fn are_mergeable<
    Var: IntegerVariable + 'static,
    ResourceProfileType: ResourceProfileInterface<Var>,
>(
    first_profile: &ResourceProfileType,
    second_profile: &ResourceProfileType,
=======
pub(crate) fn are_mergeable<Var: IntegerVariable + 'static>(
    first_profile: &ResourceProfile<Var>,
    second_profile: &ResourceProfile<Var>,
>>>>>>> f32456c3
) -> bool {
    pumpkin_assert_extreme!(
        first_profile
            .get_profile_tasks()
            .iter()
            .collect::<HashSet<_>>()
            .len()
            == first_profile.get_profile_tasks().len(),
        "The first provided profile had duplicate profile tasks"
    );
    pumpkin_assert_extreme!(
        second_profile
            .get_profile_tasks()
            .iter()
            .collect::<HashSet<_>>()
            .len()
            == second_profile.get_profile_tasks().len(),
        "The second provided profile had duplicate profile tasks"
    );
    // First we perform the simple checks, determining whether the two profiles are the same
    // height, whether they are next to one another and whether they contain the same number of
    // tasks
    let mergeable = first_profile.get_height() == second_profile.get_height()
        && first_profile.get_end() == second_profile.get_start() - 1
        && first_profile.get_profile_tasks().len() == second_profile.get_profile_tasks().len();
    if !mergeable {
        // The tasks have already been found to be not mergeable so we can avoid checking
        // equality of the profile tasks
        mergeable
    } else {
        // We check whether the profile tasks of both profiles are the same
        mergeable
            && first_profile
                .get_profile_tasks()
                .iter()
                .all(|profile| second_profile.get_profile_tasks().contains(profile))
    }
}<|MERGE_RESOLUTION|>--- conflicted
+++ resolved
@@ -191,18 +191,12 @@
 /// time-table created from scratch.
 ///
 /// It is assumed that the profile tasks of both profiles do not contain duplicates
-<<<<<<< HEAD
-fn are_mergeable<
+pub(crate) fn are_mergeable<
     Var: IntegerVariable + 'static,
     ResourceProfileType: ResourceProfileInterface<Var>,
 >(
     first_profile: &ResourceProfileType,
     second_profile: &ResourceProfileType,
-=======
-pub(crate) fn are_mergeable<Var: IntegerVariable + 'static>(
-    first_profile: &ResourceProfile<Var>,
-    second_profile: &ResourceProfile<Var>,
->>>>>>> f32456c3
 ) -> bool {
     pumpkin_assert_extreme!(
         first_profile
