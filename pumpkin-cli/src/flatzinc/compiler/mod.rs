--- conflicted
+++ resolved
@@ -20,10 +20,7 @@
 pub(crate) fn compile(
     ast: FlatZincAst,
     solver: &mut Solver,
-<<<<<<< HEAD
-=======
     options: FlatZincOptions,
->>>>>>> 6bf4bca2
 ) -> Result<FlatZincInstance, FlatZincError> {
     let mut context = CompilationContext::new(solver);
 
