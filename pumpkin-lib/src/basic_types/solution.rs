--- conflicted
+++ resolved
@@ -17,28 +17,9 @@
     }
 
     fn get_literal_value(&self, literal: Literal) -> bool {
-<<<<<<< HEAD
         self.assignments()
             .evaluate_predicate(literal.into())
             .expect("Expected to retrieve concrete truth value from solution to be assigned.")
-=======
-        pumpkin_assert_moderate!(
-            self.assignments_propositional()
-                .is_literal_assigned(literal),
-            "Expected retrieved literal from solution to be assigned"
-        );
-        self.assignments_propositional()
-            .is_literal_assigned_true(literal)
-    }
-
-    /// Returns the assigned integer value of the provided [`DomainId`].
-    fn get_integer_value(&self, domain: DomainId) -> i32 {
-        pumpkin_assert_moderate!(
-            self.assignments_integer().is_domain_assigned(domain),
-            "Expected retrieved integer variable from solution to be assigned"
-        );
-        self.assignments_integer().get_assigned_value(domain)
->>>>>>> f5fcf01d
     }
 }
 
