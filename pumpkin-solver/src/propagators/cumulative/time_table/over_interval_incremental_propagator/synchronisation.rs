use std::rc::Rc;

use super::debug::are_mergeable;
use super::debug::merge_profiles;
use crate::basic_types::ConflictInfo;
use crate::basic_types::Inconsistency;
use crate::basic_types::PropagationStatusCP;
use crate::engine::cp::propagation::propagation_context::ReadDomains;
use crate::engine::propagation::PropagationContext;
use crate::predicates::PropositionalConjunction;
use crate::propagators::create_time_table_over_interval_from_scratch;
use crate::propagators::cumulative::time_table::propagation_handler::create_conflict_explanation;
use crate::propagators::CumulativeParameters;
use crate::propagators::OverIntervalTimeTableType;
use crate::propagators::ResourceProfile;
<<<<<<< HEAD
use crate::propagators::ResourceProfileInterface;
=======
#[cfg(doc)]
use crate::propagators::TimeTableOverIntervalPropagator;
>>>>>>> f32456c3
use crate::variables::IntegerVariable;

/// Finds the conflicting profile which would have been found by the
/// [`TimeTableOverIntervalPropagator`]; this is the first conflicting profile in terms of start
/// time, however, the returned profile should be merged with adjacent profiles to create the
/// returned conflict profile.
pub(crate) fn find_synchronised_conflict<Var: IntegerVariable + 'static>(
    time_table: &mut OverIntervalTimeTableType<Var>,
    parameters: &CumulativeParameters<Var>,
) -> Option<ResourceProfile<Var>> {
    if time_table.is_empty() {
        return None;
    }

    let first_conflict_profile_index = time_table
        .iter()
        .position(|profile| profile.height > parameters.capacity);
    if let Some(mut first_conflict_profile_index) = first_conflict_profile_index {
        let mut new_profile = time_table[first_conflict_profile_index].clone();

        while first_conflict_profile_index < time_table.len() - 1 {
            if are_mergeable(
                &time_table[first_conflict_profile_index],
                &time_table[first_conflict_profile_index + 1],
            ) {
                new_profile.end = time_table[first_conflict_profile_index + 1].end;
                first_conflict_profile_index += 1;
            } else {
                break;
            }
        }
        return Some(new_profile);
    }
    None
}

/// Returns whether the synchronised conflict explanation created by
/// [`TimeTableOverIntervalIncrementalPropgator`] is the same as that created by
/// [`TimeTableOverIntervalPropagator`].
pub(crate) fn check_synchronisation_conflict_explanation_over_interval<
    Var: IntegerVariable + 'static,
>(
    synchronised_conflict_explanation: &PropagationStatusCP,
    context: PropagationContext,
    parameters: &CumulativeParameters<Var>,
) -> bool {
    let error_from_scratch: Result<Vec<ResourceProfile<Var>>, PropositionalConjunction> =
        create_time_table_over_interval_from_scratch(context, parameters);
    if let Err(explanation_scratch) = error_from_scratch {
        if let Err(Inconsistency::Other(ConflictInfo::Explanation(explanation))) =
            &synchronised_conflict_explanation
        {
            // We check whether both inconsistencies are of the same type and then we check their
            // corresponding explanations
            *explanation == explanation_scratch
        } else {
            false
        }
    } else {
        false
    }
}

/// Given the `conflicting_profile` (which is the same conflict profile which would have been found
/// by [`TimeTableOverIntervalPropagator`]), this function calculates the error which would have
/// been reported by [`TimeTableOverIntervalPropagator`] by finding the tasks which should be
/// included in the profile and sorting them in the same order.
pub(crate) fn create_synchronised_conflict_explanation<
    Var: IntegerVariable + 'static,
    ResourceProfileType: ResourceProfileInterface<Var>,
>(
    context: PropagationContext,
    conflicting_profile: &mut ResourceProfileType,
    parameters: &CumulativeParameters<Var>,
) -> PropagationStatusCP {
    // If we need to synchronise then we need to find the conflict profile which
    // would have been found by the non-incremental propagator; we thus first sort based on
    // upper-bounds of the tasks (i.e. the starts of the mandatory parts) and then tie-break on the
    // ids and take the first `n` tasks which lead to an overflow

    // First we sort based on the upper-bound of the task and then we sort based on
    // the ID if there is a tie
    sort_profile_based_on_upper_bound_and_id(conflicting_profile, context);

    let mut resource_usage = 0;
    let mut index = 0;
    let mut new_profile = Vec::new();

    // Now we find the tasks in the profile which together overflow the resource
    while resource_usage <= parameters.capacity {
        let task = &conflicting_profile.get_profile_tasks()[index];
        resource_usage += task.resource_usage;
        new_profile.push(Rc::clone(task));
        index += 1;
    }

    Err(create_conflict_explanation(
        context,
        &ResourceProfile::new(
            conflicting_profile.get_start(),
            conflicting_profile.get_end(),
            new_profile,
            resource_usage,
        ),
        parameters.options.explanation_type,
    )
    .into())
}

/// Synchronises the time-table; two actions are performed:
/// 1. Adjacent profiles are merged which have been split due to the incremental updates
/// 2. Each profile is sorted such that it corresponds to the order in which
///    [`TimeTableOverIntervalPropagator`] would have found them
pub(crate) fn synchronise_time_table<
    Var: IntegerVariable + 'static,
    ResourceProfileType: ResourceProfileInterface<Var>,
>(
    time_table: &mut OverIntervalTimeTableType<ResourceProfileType>,
    context: PropagationContext,
) {
    if !time_table.is_empty() {
        // If the time-table is not empty then we merge all the profiles in the range
        let time_table_len = time_table.len();
        merge_profiles(time_table, 0, time_table_len - 1);
    }

    // And then we sort each profile according to upper-bound and then ID
    time_table.iter_mut().for_each(|profile| {
        profile.mark_updated();
        sort_profile_based_on_upper_bound_and_id(profile, context)
    })
}

/// Sorts the provided `profile` on non-decreasing order of upper-bound while tie-breaking in
/// non-decreasing order of ID
fn sort_profile_based_on_upper_bound_and_id<
    Var: IntegerVariable + 'static,
    ResourceProfileType: ResourceProfileInterface<Var>,
>(
    profile: &mut ResourceProfileType,
    context: PropagationContext,
) {
    profile.get_profile_tasks_mut().sort_by(|a, b| {
        // First match on the upper-bound of the variable
        match context
            .upper_bound(&a.start_variable)
            .cmp(&context.upper_bound(&b.start_variable))
        {
            std::cmp::Ordering::Equal => {
                // Then sort on ID if the upper-bounds are equal
                a.id.unpack().cmp(&b.id.unpack())
            }
            other => other,
        }
    });
}<|MERGE_RESOLUTION|>--- conflicted
+++ resolved
@@ -13,44 +13,46 @@
 use crate::propagators::CumulativeParameters;
 use crate::propagators::OverIntervalTimeTableType;
 use crate::propagators::ResourceProfile;
-<<<<<<< HEAD
 use crate::propagators::ResourceProfileInterface;
-=======
 #[cfg(doc)]
 use crate::propagators::TimeTableOverIntervalPropagator;
->>>>>>> f32456c3
 use crate::variables::IntegerVariable;
 
 /// Finds the conflicting profile which would have been found by the
 /// [`TimeTableOverIntervalPropagator`]; this is the first conflicting profile in terms of start
 /// time, however, the returned profile should be merged with adjacent profiles to create the
 /// returned conflict profile.
-pub(crate) fn find_synchronised_conflict<Var: IntegerVariable + 'static>(
-    time_table: &mut OverIntervalTimeTableType<Var>,
+pub(crate) fn find_synchronised_conflict<
+    Var: IntegerVariable + 'static,
+    ResourceProfileType: ResourceProfileInterface<Var>,
+>(
+    time_table: &mut OverIntervalTimeTableType<ResourceProfileType>,
     parameters: &CumulativeParameters<Var>,
-) -> Option<ResourceProfile<Var>> {
+) -> Option<ResourceProfileType> {
     if time_table.is_empty() {
         return None;
     }
 
     let first_conflict_profile_index = time_table
         .iter()
-        .position(|profile| profile.height > parameters.capacity);
-    if let Some(mut first_conflict_profile_index) = first_conflict_profile_index {
-        let mut new_profile = time_table[first_conflict_profile_index].clone();
-
-        while first_conflict_profile_index < time_table.len() - 1 {
-            if are_mergeable(
-                &time_table[first_conflict_profile_index],
-                &time_table[first_conflict_profile_index + 1],
-            ) {
-                new_profile.end = time_table[first_conflict_profile_index + 1].end;
-                first_conflict_profile_index += 1;
+        .position(|profile| profile.get_height() > parameters.capacity);
+    if let Some(first_conflict_profile_index) = first_conflict_profile_index {
+        let mut last_index = first_conflict_profile_index;
+        while last_index < time_table.len() - 1 {
+            if are_mergeable(&time_table[last_index], &time_table[last_index + 1]) {
+                last_index += 1;
             } else {
                 break;
             }
         }
-        return Some(new_profile);
+        let first_profile = &time_table[first_conflict_profile_index];
+        return Some(ResourceProfileType::create_profile(
+            first_profile.get_start(),
+            time_table[last_index].get_end(),
+            first_profile.get_profile_tasks().clone(),
+            first_profile.get_height(),
+            true,
+        ));
     }
     None
 }
