--- conflicted
+++ resolved
@@ -3,12 +3,7 @@
 use pumpkin_lib::branching::branchers::dynamic_brancher::DynamicBrancher;
 use pumpkin_lib::branching::branchers::independent_variable_value_brancher::IndependentVariableValueBrancher;
 use pumpkin_lib::branching::Brancher;
-<<<<<<< HEAD
-use pumpkin_lib::engine::variables::DomainId;
-=======
 use pumpkin_lib::variables::DomainId;
-use pumpkin_lib::variables::PropositionalVariable;
->>>>>>> f5fcf01d
 
 use super::context::CompilationContext;
 use crate::flatzinc::ast::FlatZincAst;
@@ -58,17 +53,9 @@
             // MiniZinc specification specifies that we need to ensure that all variables are fixed;
             // we ensure this by adding a brancher after the user-provided search which searches
             // over the remainder of the variables
-<<<<<<< HEAD
             // brancher.add_brancher(Box::new(
             //    IndependentVariableValueBrancher::default_over_all_variables(context.solver),
             // ));
-=======
-            brancher.add_brancher(Box::new(
-                context
-                    .solver
-                    .default_brancher_over_all_propositional_variables(),
-            ));
->>>>>>> f5fcf01d
 
             // Ok(brancher)
         }
@@ -95,13 +82,9 @@
             // we ensure this by adding a brancher after the user-provided search which searches
             // over the remainder of the variables
             brancher.add_brancher(Box::new(
-<<<<<<< HEAD
-                IndependentVariableValueBrancher::default_over_all_variables(context.solver),
-=======
                 context
                     .solver
                     .default_brancher_over_all_propositional_variables(),
->>>>>>> f5fcf01d
             ));
             Ok(brancher)
         }
@@ -110,13 +93,9 @@
             // we ensure this by adding a brancher after the user-provided search which searches
             // over the remainder of the variables
             let brancher_over_all_variables: Box<dyn Brancher> = Box::new(
-<<<<<<< HEAD
-                IndependentVariableValueBrancher::default_over_all_variables(context.solver),
-=======
                 context
                     .solver
                     .default_brancher_over_all_propositional_variables(),
->>>>>>> f5fcf01d
             );
             let brancher = DynamicBrancher::new(
                 search_strategies
@@ -134,13 +113,9 @@
             Ok(brancher)
         }
         Search::Unspecified => Ok(DynamicBrancher::new(vec![Box::new(
-<<<<<<< HEAD
-            IndependentVariableValueBrancher::default_over_all_variables(context.solver),
-=======
             context
                 .solver
                 .default_brancher_over_all_propositional_variables(),
->>>>>>> f5fcf01d
         )])),
     }
 }
