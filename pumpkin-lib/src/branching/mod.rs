--- conflicted
+++ resolved
@@ -1,8 +1,3 @@
-<<<<<<< HEAD
-//! Provides structures and traits to define the decision making procedure of the solver.
-//!
-//! The example in the docs has been temporary removed due to the new version.
-=======
 //! Contains structures and traits to define the decision making procedure of the [`Solver`].
 //!
 //! In general, it provides 3 traits:
@@ -78,7 +73,6 @@
 //! ```
 //!
 //! \[1\] F. Rossi, P. Van Beek, and T. Walsh, Handbook of constraint programming. Elsevier, 2006.
->>>>>>> f5fcf01d
 
 mod brancher;
 pub mod branchers;
@@ -91,9 +85,6 @@
 pub use selection_context::SelectionContext;
 pub use tie_breaking::*;
 pub use value_selection::*;
-<<<<<<< HEAD
-pub use variable_selection::*;
-=======
 pub use variable_selection::*;
 
 #[cfg(doc)]
@@ -103,5 +94,4 @@
 #[cfg(doc)]
 use crate::branching::variable_selection::VariableSelector;
 #[cfg(doc)]
-use crate::Solver;
->>>>>>> f5fcf01d
+use crate::Solver;