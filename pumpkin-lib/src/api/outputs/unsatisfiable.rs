--- conflicted
+++ resolved
@@ -48,10 +48,7 @@
     /// # use pumpkin_lib::results::SatisfactionResultUnderAssumptions;
     /// # use pumpkin_lib::termination::Indefinite;
     /// # use pumpkin_lib::predicate;
-<<<<<<< HEAD
-=======
     /// # use pumpkin_lib::constraints;
->>>>>>> 7c4583be
     /// # use pumpkin_lib::constraints::Constraint;
     /// // We create the solver with default options
     /// let mut solver = Solver::default();
@@ -62,11 +59,7 @@
     /// let z = solver.new_bounded_integer(0, 2);
     ///
     /// // We create the all-different constraint
-<<<<<<< HEAD
-    /// pumpkin_lib::constraints::all_different(vec![x, y, z]).post(&mut solver);
-=======
     /// solver.add_constraint(constraints::all_different(vec![x, y, z])).post();
->>>>>>> 7c4583be
     ///
     /// // We create a termination condition which allows the solver to run indefinitely
     /// let mut termination = Indefinite;
