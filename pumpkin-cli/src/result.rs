--- conflicted
+++ resolved
@@ -21,13 +21,10 @@
     InvalidInstanceFile(String),
     #[error("No file location given")]
     MissingFileError,
-<<<<<<< HEAD
-    #[error("Failed to run flatzinc model")]
-=======
-    #[error("The dimacs file was invalid, more details: {0}")]
-    InvalidDimacs(#[from] DimacsParseError),
+    // todo: add back parsing error
+    // #[error("The dimacs file was invalid, more details: {0}")]
+    // InvalidDimacs(#[from] DimacsParseError),
     #[error("Failed to run flatzinc model, more details: {0}")]
->>>>>>> f5fcf01d
     FlatZinc(#[from] FlatZincError),
     #[error("Proof generation for {0} is not supported.")]
     ProofGenerationNotSupported(String),
