--- conflicted
+++ resolved
@@ -18,38 +18,13 @@
     /// does not provide any additional information.
     fn on_conflict(&mut self) {}
 
-<<<<<<< HEAD
-=======
-    /// A function which is called after a [`Literal`] is unassigned during backtracking (i.e. when
-    /// it was fixed but is no longer), specifically, it provides `literal` which is the
-    /// [Literal] which has been reset. This method could thus be called multiple times in a
-    /// single backtracking operation by the solver.
-    fn on_unassign_literal(&mut self, _literal: Literal) {}
-
->>>>>>> f5fcf01d
     /// A function which is called after a [`DomainId`] is unassigned during backtracking (i.e. when
     /// it was fixed but is no longer), specifically, it provides `variable` which is the
     /// [`DomainId`] which has been reset. This method could thus be called multiple times in a
     /// single backtracking operation by the solver.
     fn on_unassign_integer(&mut self, _variable: DomainId, _value: i32) {}
 
-<<<<<<< HEAD
     /// A function which is called when a variable appears in a conflict during conflict analysis
     /// (see the `compute_1uip` method of [`ConstraintSatisfactionSolver`]).
     fn on_appearance_in_conflict_predicate(&mut self, _predicate: Predicate) {}
-=======
-    /// A function which is called when a [`Literal`] appears in a conflict during conflict
-    /// analysis.
-    fn on_appearance_in_conflict_literal(&mut self, _literal: Literal) {}
-
-    /// A function which is called when a variable appears in a conflict during conflict analysis.
-    fn on_appearance_in_conflict_integer(&mut self, _variable: DomainId) {}
-
-    /// A function which is called when new [`PropositionalVariable`]s are added to the solver when
-    /// encoding an objective function.
-    ///
-    /// Note that this method provides **all** [`PropositionalVariable`]s and it is up to the
-    /// selector to determine how to handle it.
-    fn on_encoding_objective_function(&mut self, _all_variables: &[PropositionalVariable]) {}
->>>>>>> f5fcf01d
 }