--- conflicted
+++ resolved
@@ -282,39 +282,6 @@
                     //
                     // The conflict explanation should be a subset of the reason literals for the
                     // propagation
-<<<<<<< HEAD
-                    assert!(
-                        (matches!(conflict, Inconsistency::EmptyDomain)
-                            && (propagated_predicate.is_integer_predicate()
-                                && assignments_integer_clone.does_integer_predicate_hold(
-                                    propagated_predicate.try_into().unwrap()
-                                ))
-                            || (!propagated_predicate.is_integer_predicate()
-                                && assignments_propositional_clone.is_literal_assigned_true(
-                                    propagated_predicate
-                                        .get_literal_of_bool_predicate(
-                                            assignments_propositional_clone.true_literal
-                                        )
-                                        .unwrap()
-                                )))
-                            || {
-                                if let Inconsistency::Other(ConflictInfo::Explanation(
-                                    found_inconsistency,
-                                )) = conflict
-                                {
-                                    let test = found_inconsistency
-                                        .iter()
-                                        .all(|&predicate| reason.contains(predicate));
-                                    if !test {
-                                        eprintln!("Conflict: {found_inconsistency:?}");
-                                    }
-
-                                    test
-                                } else {
-                                    false
-                                }
-                            },
-=======
 
                     assert!(
                         {
@@ -352,7 +319,6 @@
                                 false
                             }
                         },
->>>>>>> c1dd0911
                         "Debug propagation detected a conflict other than a propagation\n
                          Propagator: '{}'\n
                          Propagator id: {propagator_id}\n
