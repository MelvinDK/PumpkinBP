--- conflicted
+++ resolved
@@ -1,8 +1,4 @@
 use pumpkin_lib::constraints;
-<<<<<<< HEAD
-use pumpkin_lib::constraints::Constraint;
-=======
->>>>>>> 7c4583be
 use pumpkin_lib::results::ProblemSolution;
 use pumpkin_lib::results::SatisfactionResult;
 use pumpkin_lib::termination::Indefinite;
@@ -26,13 +22,9 @@
         .map(|_| solver.new_bounded_integer(0, n as i32 - 1))
         .collect::<Vec<_>>();
 
-<<<<<<< HEAD
-    let _ = constraints::all_different(variables.clone()).post(&mut solver);
-=======
     let _ = solver
         .add_constraint(constraints::all_different(variables.clone()))
         .post();
->>>>>>> 7c4583be
 
     let diag1 = variables
         .iter()
@@ -47,17 +39,12 @@
         .map(|(i, var)| var.offset(-(i as i32)))
         .collect::<Vec<_>>();
 
-<<<<<<< HEAD
-    let _ = constraints::all_different(diag1).post(&mut solver);
-    let _ = constraints::all_different(diag2).post(&mut solver);
-=======
     let _ = solver
         .add_constraint(constraints::all_different(diag1))
         .post();
     let _ = solver
         .add_constraint(constraints::all_different(diag2))
         .post();
->>>>>>> 7c4583be
 
     let mut brancher = solver.default_brancher();
     match solver.satisfy(&mut brancher, &mut Indefinite) {
